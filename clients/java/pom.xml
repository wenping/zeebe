--- conflicted
+++ resolved
@@ -9,11 +9,7 @@
   <parent>
     <groupId>io.zeebe</groupId>
     <artifactId>zeebe-parent</artifactId>
-<<<<<<< HEAD
-    <version>0.22.3-SNAPSHOT</version>
-=======
     <version>0.24.0-SNAPSHOT</version>
->>>>>>> 3452270e
     <relativePath>../../parent</relativePath>
   </parent>
 
