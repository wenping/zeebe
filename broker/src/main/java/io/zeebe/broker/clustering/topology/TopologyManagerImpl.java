--- conflicted
+++ resolved
@@ -44,15 +44,12 @@
         .setClusterSize(clusterCfg.getClusterSize())
         .setPartitionsCount(clusterCfg.getPartitionsCount())
         .setReplicationFactor(clusterCfg.getReplicationFactor());
-<<<<<<< HEAD
-=======
 
     final String version = getClass().getPackage().getImplementationVersion();
     if (version != null && !version.isBlank()) {
       localBroker.setVersion(version);
     }
 
->>>>>>> 2d45a9ae
     this.actorName = buildActorName(localBroker.getNodeId(), "TopologyManager");
   }
 
